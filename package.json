--- conflicted
+++ resolved
@@ -38,11 +38,7 @@
     "eslint": "^8.56.0",
     "eslint-config-prettier": "^9.1.0",
     "eslint-plugin-import": "^2.29.1",
-<<<<<<< HEAD
-    "husky": "^8.0.3",
-=======
     "husky": "^9.1.7",
->>>>>>> ed9784d9
     "prettier": "^3.2.4",
     "turbo": "^1.11.3",
     "typescript": "^5.3.3"
